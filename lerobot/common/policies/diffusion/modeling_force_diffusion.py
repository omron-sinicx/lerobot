--- conflicted
+++ resolved
@@ -187,13 +187,8 @@
         batch = self.normalize_targets(batch)
         batch["action"] = torch.cat([batch[k] for k in self.output_keys], dim=-1)
         batch["action_is_pad"] = batch[self.output_keys[0] + "_is_pad"]  # needs to be changed
-<<<<<<< HEAD
-        loss = self.diffusion.compute_loss(batch)
-        return {"loss": loss}
-=======
         loss, loss_l1 = self.diffusion.compute_loss(batch)
         return {"loss": loss, "loss_l1": loss_l1}
->>>>>>> 829cbf69
 
 
 def _make_noise_scheduler(name: str, **kwargs: dict) -> DDPMScheduler | DDIMScheduler:
